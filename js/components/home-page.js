--- conflicted
+++ resolved
@@ -867,117 +867,6 @@
         }
     }
 
-<<<<<<< HEAD
-=======
-
-
-
-    /**
-     * Build real pair data from contract information
-     */
-    async buildRealPairData(pairInfo, index) {
-        try {
-            // Use the raw pair name from contract, or address if name is missing
-            const pairName = pairInfo.name || (pairInfo.address ? `${pairInfo.address.slice(0, 6)}...${pairInfo.address.slice(-4)}` : '');
-
-            // Get additional data if available
-            let tvl = 0;
-            let totalStaked = 0;
-            let rewardRate = 0;
-            let apr = parseFloat(pairInfo.apr || '0');
-            if (!Number.isFinite(apr)) {
-                apr = 0;
-            }
-
-            try {
-                // Try to get pool info if available
-                const poolInfo = await window.contractManager.getPoolInfo(pairInfo.address);
-                totalStaked = parseFloat(poolInfo.totalStaked || '0');
-                rewardRate = parseFloat(poolInfo.rewardRate || '0');
-                tvl = totalStaked;
-            } catch (dataError) {
-                console.log(`Could not get additional data for ${pairName}:`, dataError.message);
-            }
-
-            // Get user-specific data if wallet is connected AND on correct network
-            let userSharesPercentage = '0.00';
-            let userEarnings = '0.00';
-
-            // Check if we're on configured network before querying user data
-            const isOnCorrectNetwork = this.isWalletConnected() && 
-                                        window.walletManager?.currentAccount && 
-                                        (window.networkManager?.isOnRequiredNetwork() || false);
-
-            if (isOnCorrectNetwork) {
-                try {
-                    const userStake = await window.contractManager.getUserStake(
-                        window.walletManager.currentAccount,
-                        pairInfo.address
-                    );
-                    const pendingRewards = await window.contractManager.getPendingRewards(
-                        window.walletManager.currentAccount,
-                        pairInfo.address
-                    );
-
-                    // Calculate pool share percentage: (userStake * 100) / TVL
-                    // userStake is in ether format, tvl is also in ether format
-                    const userStakeAmount = parseFloat(userStake || '0');
-                    if (userStakeAmount > 0 && tvl > 0) {
-                        const sharePercentage = (userStakeAmount * 100) / tvl;
-                        userSharesPercentage = sharePercentage.toFixed(2);
-                        console.log(`📊 Pool share calculation: ${userStakeAmount} LP / ${tvl} TVL * 100 = ${sharePercentage}%`);
-                    } else {
-                        userSharesPercentage = '0.00';
-                    }
-
-                    // Format pendingRewards - convert from wei to ether if needed
-                    if (pendingRewards && pendingRewards !== '0') {
-                        try {
-                            // Check if it's a BigNumber or large number (in wei)
-                            const rewardsStr = pendingRewards.toString();
-                            if (rewardsStr.length > 10) {
-                                // Likely in wei, convert to ether
-                                userEarnings = parseFloat(window.ethers.formatEther(pendingRewards)).toFixed(6);
-                            } else {
-                                // Already in ether format
-                                userEarnings = parseFloat(pendingRewards).toFixed(6);
-                            }
-                        } catch (formatError) {
-                            console.log(`Error formatting rewards for ${pairName}:`, formatError.message);
-                            userEarnings = parseFloat(pendingRewards || '0').toFixed(6);
-                        }
-                    } else {
-                        userEarnings = '0.000000';
-                    }
-
-                    console.log(`📊 User data for ${pairName}: SharePercentage=${userSharesPercentage}%, Earnings=${userEarnings} LIB`);
-                } catch (userError) {
-                    console.log(`Could not get user data for ${pairName}:`, userError.message);
-                }
-            }
-
-            return {
-                id: index.toString(),
-                name: pairName,
-                platform: pairInfo.platform || '',
-                apr: apr.toFixed(2),
-                tvl: tvl,
-                userShares: userSharesPercentage,
-                userEarnings: userEarnings,
-                totalStaked: totalStaked.toString(),
-                rewardRate: Number.isFinite(rewardRate) ? rewardRate.toFixed(3) : '0.000',
-                stakingEnabled: pairInfo.isActive,
-                address: pairInfo.address
-            };
-        } catch (error) {
-            console.error('Failed to build real pair data:', error);
-            return null;
-        }
-    }
-
-
-
->>>>>>> dbcf7f3f
     openStakingModal(pairId, tab = 'stake') {
         const pair = this.pairs.find(p => p.id === pairId);
         if (!pair) return;
