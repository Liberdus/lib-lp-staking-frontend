--- conflicted
+++ resolved
@@ -25,17 +25,7 @@
                 decimals: 18
             },
             CONTRACTS: {
-<<<<<<< HEAD
                 STAKING_CONTRACT: '0x5e4216c952190BEA7abC4Fc64e990AfbF4F9885a'
-=======
-                STAKING_CONTRACT: '0x5e4216c952190BEA7abC4Fc64e990AfbF4F9885a',
-                REWARD_TOKEN: '0x6e2b7ABA70e8262Fb534aF5e14E786981760b829',
-                LP_TOKENS: {
-                    LPLIBETH: '0x34370487063aE6e02400Db1336f1724f28EF4cDC',
-                    LPLIBUSDC: '0x020393f1E32DFeeE19D3889aa55205E6e4733623',
-                    LPLIBUSDT: '0xE797b9130527BF6972Ee0a1e84D31e076f76f278'
-                }
->>>>>>> 494ff817
             }
         },
         POLYGON_MAINNET: {
